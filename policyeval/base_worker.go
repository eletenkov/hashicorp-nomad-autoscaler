package policyeval

import (
	"context"
	"errors"
	"fmt"
	"sort"
	"time"

	"github.com/armon/go-metrics"
	hclog "github.com/hashicorp/go-hclog"
	"github.com/hashicorp/nomad-autoscaler/plugins/apm"
	"github.com/hashicorp/nomad-autoscaler/plugins/manager"
	"github.com/hashicorp/nomad-autoscaler/plugins/strategy"
	"github.com/hashicorp/nomad-autoscaler/plugins/target"
	"github.com/hashicorp/nomad-autoscaler/policy"
	"github.com/hashicorp/nomad-autoscaler/sdk"
	"github.com/hashicorp/nomad-autoscaler/sdk/helper/uuid"
)

// errTargetNotReady is used by a check handler to indicate the policy target
// is not ready.
var errTargetNotReady = errors.New("target not ready")

// Worker is responsible for executing a policy evaluation request.
type BaseWorker struct {
	id            string
	logger        hclog.Logger
	pluginManager *manager.PluginManager
	policyManager *policy.Manager
	broker        *Broker
	queue         string
}

// NewBaseWorker returns a new BaseWorker instance.
func NewBaseWorker(l hclog.Logger, pm *manager.PluginManager, m *policy.Manager, b *Broker, queue string) *BaseWorker {
	id := uuid.Generate()

	return &BaseWorker{
		id:            id,
		logger:        l.Named("worker").With("id", id, "queue", queue),
		pluginManager: pm,
		policyManager: m,
		broker:        b,
		queue:         queue,
	}
}

func (w *BaseWorker) Run(ctx context.Context) {
	w.logger.Info("starting worker")

	for {
		select {
		case <-ctx.Done():
			w.logger.Info("stopping worker")
			return
		default:
		}

		eval, token, err := w.broker.Dequeue(ctx, w.queue)
		if err != nil {
			w.logger.Warn("failed to dequeue evaluation", "err", err)
			continue
		}

		if eval == nil {
			// Nothing to do for now or we timedout, let's loop.
			continue
		}

		logger := w.logger.With(
			"eval_id", eval.ID,
			"eval_token", token,
			"policy_id", eval.Policy.ID)

		if err := w.handlePolicy(ctx, eval); err != nil {
			logger.Error("failed to evaluate policy", "err", err)

			// Notify broker that policy eval was not successful.
			if err := w.broker.Nack(eval.ID, token); err != nil {
				logger.Warn("failed to NACK policy evaluation", "err", err)
			}
			continue
		}

		// Notify broker that policy eval was successful.
		if err := w.broker.Ack(eval.ID, token); err != nil {
			logger.Warn("failed to ACK policy evaluation", "err", err)
		}
	}
}

// HandlePolicy evaluates a policy and execute a scaling action if necessary.
func (w *BaseWorker) handlePolicy(ctx context.Context, eval *sdk.ScalingEvaluation) error {

	// Record the start time of the eval portion of this function. The labels
	// are also used across multiple metrics, so define them.
	evalStartTime := time.Now()
	labels := []metrics.Label{
		{Name: "policy_id", Value: eval.Policy.ID},
		{Name: "target_name", Value: eval.Policy.Target.Name},
	}

	logger := w.logger.With("policy_id", eval.Policy.ID, "target", eval.Policy.Target.Name)
	logger.Debug("received policy for evaluation")

	// Dispense taget plugin.
	targetPlugin, err := w.pluginManager.Dispense(eval.Policy.Target.Name, plugins.PluginTypeTarget)
	if err != nil {
		return fmt.Errorf(`target plugin "%s" not initialized: %v`, eval.Policy.Target.Name, err)
	}
	targetInst, ok := targetPlugin.Plugin().(target.Target)
	if !ok {
		return fmt.Errorf(`"%s" is not a target plugin`, eval.Policy.Target.Name)
	}

	// Fetch target status.
	logger.Debug("fetching current count")

	currentStatus, err := w.runTargetStatus(targetInst, eval.Policy)
	if err != nil {
		return fmt.Errorf("failed to fetch current count: %v", err)
	}
	if !currentStatus.Ready {
		return errTargetNotReady
	}

	// Prepare handlers.
	handlersCtx, cancel := context.WithCancel(ctx)
	defer cancel()

	// winningAction is the action to be executed after all checks' results are
	// reconciled.
	var winningAction *sdk.ScalingAction
	var winningHandler *checkHandler

	// Start check handlers.
	for _, checkEval := range eval.CheckEvaluations {
		checkHandler := newCheckHandler(logger, eval.Policy, checkEval, w.pluginManager)

		// Wrap target status call in a goroutine so we can listen for ctx as well.
		var action *sdk.ScalingAction
		var err error
		doneCh := make(chan interface{})

		go func() {
			defer close(doneCh)
			action, err = checkHandler.start(handlersCtx, currentStatus)
		}()

		select {
		case <-ctx.Done():
			w.logger.Info("stopping worker")
			return nil
		case <-doneCh:
		}

		if err != nil {
			logger.Warn("failed to run check", "err", err)
			continue
		}

		winningAction = sdk.PreemptScalingAction(winningAction, action)
		if winningAction == action {
			winningHandler = checkHandler
		}
	}

	// At this point the checks have finished. Therefore emit of metric data
	// tracking how long it takes to run all the checks within a policy.
	metrics.MeasureSinceWithLabels([]string{"scale", "evaluate_ms"}, evalStartTime, labels)

	if winningHandler == nil || winningAction == nil || winningAction.Direction == sdk.ScaleDirectionNone {
		logger.Debug("no checks need to be executed")
		return nil
	}

	logger.Trace(fmt.Sprintf("check %s selected", winningHandler.checkEval.Check.Name),
		"direction", winningAction.Direction, "count", winningAction.Count)

	// Measure how long it takes to invoke the scaling actions. This helps
	// understand the time taken to interact with the remote target and action
	// the scaling action.
	defer metrics.MeasureSinceWithLabels([]string{"scale", "invoke_ms"}, time.Now(), labels)

	// If the policy is configured with dry-run:true then we set the
	// action count to nil so its no-nop. This allows us to still
	// submit the job, but not alter its state.
	if val, ok := eval.Policy.Target.Config["dry-run"]; ok && val == "true" {
		logger.Info("scaling dry-run is enabled, using no-op task group count")
		winningAction.SetDryRun()
	}

	if winningAction.Count == sdk.StrategyActionMetaValueDryRunCount {
		logger.Debug("registering scaling event",
			"count", currentStatus.Count, "reason", winningAction.Reason, "meta", winningAction.Meta)
	} else {
		logger.Info("scaling target",
			"from", currentStatus.Count, "to", winningAction.Count,
			"reason", winningAction.Reason, "meta", winningAction.Meta)
	}

	// Last check for early exit before scaling the target, which we consider
	// a non-preemptable action since we cannot be sure that a scaling action can
	// be cancelled halfway through or undone.
	select {
	case <-ctx.Done():
		w.logger.Info("stopping worker")
		return nil
	default:
	}

	// Scale the target. If we receive an error add this onto the result so the
	// handler understand what do to.
	err = w.runTargetScale(targetInst, eval.Policy, *winningAction)
	if err != nil {
		metrics.IncrCounter([]string{"scale", "invoke", "error_count"}, 1)
		return fmt.Errorf("failed to scale target: %v", err)
	} else {
		logger.Info("successfully submitted scaling action to target",
			"desired_count", winningAction.Count)
		metrics.IncrCounter([]string{"scale", "invoke", "success_count"}, 1)
	}

	// Enforce the cooldown after a successful scaling event.
	w.policyManager.EnforceCooldown(eval.Policy.ID, eval.Policy.Cooldown)

	logger.Info("policy evaluation complete")
	return nil
}

// runTargetStatus wraps the target.Status call to provide operational
// functionality.
func (w *BaseWorker) runTargetStatus(targetImpl target.Target, policy *sdk.ScalingPolicy) (*sdk.TargetStatus, error) {
	// Trigger a metric measure to track latency of the call.
	labels := []metrics.Label{{Name: "plugin_name", Value: policy.Target.Name}, {Name: "policy_id", Value: policy.ID}}
	defer metrics.MeasureSinceWithLabels([]string{"plugin", "target", "status", "invoke_ms"}, time.Now(), labels)

	return targetImpl.Status(policy.Target.Config)
}

// runTargetScale wraps the target.Scale call to provide operational
// functionality.
func (w *BaseWorker) runTargetScale(targetImpl target.Target, policy *sdk.ScalingPolicy, action sdk.ScalingAction) error {
	// Trigger a metric measure to track latency of the call.
	labels := []metrics.Label{{Name: "plugin_name", Value: policy.Target.Name}, {Name: "policy_id", Value: policy.ID}}
	defer metrics.MeasureSinceWithLabels([]string{"plugin", "target", "scale", "invoke_ms"}, time.Now(), labels)

	return targetImpl.Scale(action, policy.Target.Config)
}

// checkHandler evaluates one of the checks of a policy.
type checkHandler struct {
	logger        hclog.Logger
	policy        *sdk.ScalingPolicy
	checkEval     *sdk.ScalingCheckEvaluation
	pluginManager *manager.PluginManager
}

// newCheckHandler returns a new checkHandler instance.
func newCheckHandler(l hclog.Logger, p *sdk.ScalingPolicy, c *sdk.ScalingCheckEvaluation, pm *manager.PluginManager) *checkHandler {
	return &checkHandler{
		logger: l.Named("check_handler").With(
			"check", c.Check.Name,
			"source", c.Check.Source,
			"strategy", c.Check.Strategy.Name,
		),
		policy:        p,
		checkEval:     c,
		pluginManager: pm,
	}
}

// start begins the execution of the check handler.
func (h *checkHandler) start(ctx context.Context, currentStatus *sdk.TargetStatus) (*sdk.ScalingAction, error) {
	h.logger.Debug("received policy check for evaluation")

	var apmInst apm.APM
	var strategyInst strategy.Strategy

	// Dispense plugins.
<<<<<<< HEAD
	targetPlugin, err := h.pluginManager.Dispense(h.policy.Target.Name, sdk.PluginTypeTarget)
	if err != nil {
		result.err = fmt.Errorf(`target plugin "%s" not initialized: %v`, h.policy.Target.Name, err)
		h.resultCh <- result
		return
	}
	targetInst = targetPlugin.Plugin().(target.Target)

	apmPlugin, err := h.pluginManager.Dispense(h.checkEval.Check.Source, sdk.PluginTypeAPM)
=======
	apmPlugin, err := h.pluginManager.Dispense(h.checkEval.Check.Source, plugins.PluginTypeAPM)
>>>>>>> 0ec36392
	if err != nil {
		return nil, fmt.Errorf(`apm plugin "%s" not initialized: %v`, h.checkEval.Check.Source, err)
	}
<<<<<<< HEAD
	apmInst = apmPlugin.Plugin().(apm.APM)

	strategyPlugin, err := h.pluginManager.Dispense(h.checkEval.Check.Strategy.Name, sdk.PluginTypeStrategy)
	if err != nil {
		result.err = fmt.Errorf(`strategy plugin "%s" not initialized: %v`, h.checkEval.Check.Strategy.Name, err)
		h.resultCh <- result
		return
=======
	apmInst, ok := apmPlugin.Plugin().(apm.APM)
	if !ok {
		return nil, fmt.Errorf(`"%s" is not an APM plugin`, h.checkEval.Check.Source)
>>>>>>> 0ec36392
	}

	strategyPlugin, err := h.pluginManager.Dispense(h.checkEval.Check.Strategy.Name, plugins.PluginTypeStrategy)
	if err != nil {
		return nil, fmt.Errorf(`strategy plugin "%s" not initialized: %v`, h.checkEval.Check.Strategy.Name, err)
	}
	strategyInst, ok = strategyPlugin.Plugin().(strategy.Strategy)
	if !ok {
		return nil, fmt.Errorf(`"%s" is not a strategy plugin`, h.checkEval.Check.Strategy.Name)
	}

	// Query check's APM.
	// Wrap call in a goroutine so we can listen for ctx as well.
	apmQueryDoneCh := make(chan interface{})
	go func() {
		defer close(apmQueryDoneCh)
		h.checkEval.Metrics, err = h.runAPMQuery(apmInst)
	}()

	select {
	case <-ctx.Done():
		return nil, nil
	case <-apmQueryDoneCh:
	}

	if err != nil {
		return nil, fmt.Errorf("failed to query source: %v", err)
	}

	// Make sure metrics are sorted consistently.
	sort.Sort(h.checkEval.Metrics)

	if len(h.checkEval.Metrics) == 0 {
		h.logger.Warn("no metrics available")
		return &sdk.ScalingAction{Direction: sdk.ScaleDirectionNone}, nil
	}

	// Calculate new count using check's Strategy.
	h.logger.Debug("calculating new count", "count", currentStatus.Count)
	runResp, err := h.runStrategyRun(strategyInst, currentStatus.Count)
	if err != nil {
		return nil, fmt.Errorf("failed to execute strategy: %v", err)
	}
	h.checkEval = runResp

	if h.checkEval.Action.Direction == sdk.ScaleDirectionNone {
		// Make sure we are currently within [min, max] limits even if there's
		// no action to execute
		var minMaxAction *sdk.ScalingAction

		if currentStatus.Count < h.policy.Min {
			minMaxAction = &sdk.ScalingAction{
				Count:     h.policy.Min,
				Direction: sdk.ScaleDirectionUp,
				Reason:    fmt.Sprintf("current count (%d) below limit (%d)", currentStatus.Count, h.policy.Min),
			}
		} else if currentStatus.Count > h.policy.Max {
			minMaxAction = &sdk.ScalingAction{
				Count:     h.policy.Max,
				Direction: sdk.ScaleDirectionDown,
				Reason:    fmt.Sprintf("current count (%d) above limit (%d)", currentStatus.Count, h.policy.Max),
			}
		}

		if minMaxAction != nil {
			h.checkEval.Action = minMaxAction
		} else {
			h.logger.Debug("nothing to do")
			return &sdk.ScalingAction{Direction: sdk.ScaleDirectionNone}, nil
		}
	}

	// Canonicalize action so plugins don't have to.
	h.checkEval.Action.Canonicalize()

	// Make sure new count value is within [min, max] limits
	h.checkEval.Action.CapCount(h.policy.Min, h.policy.Max)

	// Skip action if count doesn't change.
	if currentStatus.Count == h.checkEval.Action.Count {
		h.logger.Debug("nothing to do", "from", currentStatus.Count, "to", h.checkEval.Action.Count)
		return &sdk.ScalingAction{Direction: sdk.ScaleDirectionNone}, nil
	}

	return h.checkEval.Action, nil
}

// runAPMQuery wraps the apm.Query call to provide operational functionality.
func (h *checkHandler) runAPMQuery(apmImpl apm.APM) (sdk.TimestampedMetrics, error) {

	h.logger.Debug("querying source", "query", h.checkEval.Check.Query, "source", h.checkEval.Check.Source)

	// Trigger a metric measure to track latency of the call.
	labels := []metrics.Label{{Name: "plugin_name", Value: h.checkEval.Check.Source}, {Name: "policy_id", Value: h.policy.ID}}
	defer metrics.MeasureSinceWithLabels([]string{"plugin", "apm", "query", "invoke_ms"}, time.Now(), labels)

	// Calculate query range from the query window defined in the check.
	to := time.Now()
	from := to.Add(-h.checkEval.Check.QueryWindow)
	r := sdk.TimeRange{From: from, To: to}

	return apmImpl.Query(h.checkEval.Check.Query, r)
}

// runStrategyRun wraps the strategy.Run call to provide operational functionality.
func (h *checkHandler) runStrategyRun(strategyImpl strategy.Strategy, count int64) (*sdk.ScalingCheckEvaluation, error) {

	// Trigger a metric measure to track latency of the call.
	labels := []metrics.Label{
		{Name: "plugin_name", Value: h.checkEval.Check.Strategy.Name},
		{Name: "policy_id", Value: h.policy.ID},
	}
	defer metrics.MeasureSinceWithLabels([]string{"plugin", "strategy", "run", "invoke_ms"}, time.Now(), labels)

	return strategyImpl.Run(h.checkEval, count)
}<|MERGE_RESOLUTION|>--- conflicted
+++ resolved
@@ -105,7 +105,7 @@
 	logger.Debug("received policy for evaluation")
 
 	// Dispense taget plugin.
-	targetPlugin, err := w.pluginManager.Dispense(eval.Policy.Target.Name, plugins.PluginTypeTarget)
+	targetPlugin, err := w.pluginManager.Dispense(eval.Policy.Target.Name, sdk.PluginTypeTarget)
 	if err != nil {
 		return fmt.Errorf(`target plugin "%s" not initialized: %v`, eval.Policy.Target.Name, err)
 	}
@@ -279,38 +279,16 @@
 	var strategyInst strategy.Strategy
 
 	// Dispense plugins.
-<<<<<<< HEAD
-	targetPlugin, err := h.pluginManager.Dispense(h.policy.Target.Name, sdk.PluginTypeTarget)
-	if err != nil {
-		result.err = fmt.Errorf(`target plugin "%s" not initialized: %v`, h.policy.Target.Name, err)
-		h.resultCh <- result
-		return
-	}
-	targetInst = targetPlugin.Plugin().(target.Target)
-
 	apmPlugin, err := h.pluginManager.Dispense(h.checkEval.Check.Source, sdk.PluginTypeAPM)
-=======
-	apmPlugin, err := h.pluginManager.Dispense(h.checkEval.Check.Source, plugins.PluginTypeAPM)
->>>>>>> 0ec36392
 	if err != nil {
 		return nil, fmt.Errorf(`apm plugin "%s" not initialized: %v`, h.checkEval.Check.Source, err)
 	}
-<<<<<<< HEAD
-	apmInst = apmPlugin.Plugin().(apm.APM)
-
-	strategyPlugin, err := h.pluginManager.Dispense(h.checkEval.Check.Strategy.Name, sdk.PluginTypeStrategy)
-	if err != nil {
-		result.err = fmt.Errorf(`strategy plugin "%s" not initialized: %v`, h.checkEval.Check.Strategy.Name, err)
-		h.resultCh <- result
-		return
-=======
 	apmInst, ok := apmPlugin.Plugin().(apm.APM)
 	if !ok {
 		return nil, fmt.Errorf(`"%s" is not an APM plugin`, h.checkEval.Check.Source)
->>>>>>> 0ec36392
-	}
-
-	strategyPlugin, err := h.pluginManager.Dispense(h.checkEval.Check.Strategy.Name, plugins.PluginTypeStrategy)
+	}
+
+	strategyPlugin, err := h.pluginManager.Dispense(h.checkEval.Check.Strategy.Name, sdk.PluginTypeStrategy)
 	if err != nil {
 		return nil, fmt.Errorf(`strategy plugin "%s" not initialized: %v`, h.checkEval.Check.Strategy.Name, err)
 	}
