package command

import (
	"flag"
	"fmt"
	"sort"
	"strings"
	"time"

	"github.com/hashicorp/go-hclog"
	"github.com/hashicorp/nomad-autoscaler/agent"
	"github.com/hashicorp/nomad-autoscaler/agent/config"
	agentHTTP "github.com/hashicorp/nomad-autoscaler/agent/http"
	flaghelper "github.com/hashicorp/nomad-autoscaler/sdk/helper/flag"
	"github.com/hashicorp/nomad-autoscaler/version"
)

type AgentCommand struct {
	args []string

	agent      *agent.Agent
	httpServer *agentHTTP.Server
}

// Help should return long-form help text that includes the command-line
// usage, a brief few sentences explaining the function of the command,
// and the complete list of flags the command accepts.
func (c *AgentCommand) Help() string {
	helpText := `
Usage: nomad-autoscaler agent [options] [args]

  Starts the Autoscaler agent and runs until an interrupt is received.

  The Nomad Autoscaler agent's configuration primarily comes from the config
  files used, but a subset of the options may also be passed directly as CLI
  arguments or environment variables, listed below.

Options:

  -config=<path>
    The path to either a single config file or a directory of config
    files to use for configuring the Nomad Autoscaler agent.

  -log-level=<level>
    Specify the verbosity level of Nomad Autoscaler's logs. Valid values
    include DEBUG, INFO, and WARN, in decreasing order of verbosity. The
    default is INFO.

  -log-json
    Output logs in a JSON format. The default is false.

  -enable-debug
    Enable the agent debugging HTTP endpoints. The default is false.

  -plugin-dir=<path>
    The plugin directory is used to discover Nomad Autoscaler plugins. If not
    specified, the plugin directory defaults to be that of
    <current-dir>/plugins/.

HTTP Options:

  -http-bind-address=<addr>
    The HTTP address that the health server will bind to. The default is
    127.0.0.1.

  -http-bind-port=<port>
    The port that the health server will bind to. The default is 8080.

Nomad Options:

  -nomad-address=<addr>
    The address of the Nomad server in the form of protocol://addr:port. The
    default is http://127.0.0.1:4646.

  -nomad-region=<region>
    The region of the Nomad servers to connect with.

  -nomad-namespace=<namespace>
    The target namespace for queries and actions bound to a namespace.

  -nomad-token=<token>
    The SecretID of an ACL token to use to authenticate API requests with.

  -nomad-http-auth=<username:password>
    The authentication information to use when connecting to a Nomad API which
    is using HTTP authentication.

  -nomad-ca-cert=<path>
    Path to a PEM encoded CA cert file to use to verify the Nomad server SSL
    certificate.

  -nomad-ca-path=<path>
    Path to a directory of PEM encoded CA cert files to verify the Nomad server
    SSL certificate. If both -nomad-ca-cert and -nomad-ca-path are specified,
    -nomad-ca-cert is used.

  -nomad-client-cert=<path>
    Path to a PEM encoded client certificate for TLS authentication to the
    Nomad server. Must also specify -nomad-client-key.

  -nomad-client-key=<path>
    Path to an unencrypted PEM encoded private key matching the client
    certificate from -nomad-client-cert.

  -nomad-tls-server-name=<name>
    The server name to use as the SNI host when connecting via TLS.

  -nomad-skip-verify
    Do not verify TLS certificates. This is strongly discouraged.

Policy Options:

  -policy-dir=<path>
    The path to a directory used to load scaling policies.

  -policy-default-cooldown=<dur>
    The default cooldown that will be applied to all scaling policies which do
    not specify a cooldown period.

  -policy-default-evaluation-interval=<dur>
    The default evaluation interval that will be applied to all scaling policies
    which do not specify an evaluation interval.

Policy Evaluation Options:

  -policy-eval-ack-timeout=<dur>
    The time limit that an eval must be ACK'd before being considered NACK'd.

  -policy-eval-delivery-limit=<num>
    The maximum number of times a policy evaluation can be dequeued from the broker.

  -policy-eval-workers=<key:value>
    The number of workers to initialize for each queue, formatted as
    <queue1>:<num>,<queue2>:<num>. Nomad Autoscaler supports "cluster" and
	"horizontal" queues. Nomad Autoscaler Enterprise supports additional
	"vertical_mem" and "vertical_cpu" queues.

Telemetry Options:

  -telemetry-disable-hostname
    Specifies whether gauge values should be prefixed with the local hostname.

  -telemetry-enable-hostname-label
    Enable adding hostname to metric labels.

  -telemetry-collection-interval=<dur>
    Specifies the time interval at which the agent collects telemetry data. The
    default is 1s.

  -telemetry-statsite-address=<addr>
    The address of the statsite aggregation server.

  -telemetry-statsd-address=<addr>
    The address of the statsd aggregation.

  -telemetry-dogstatsd-address=<addr>
    The address of the Datadog statsd server.

  -telemetry-dogstatsd-tag=<tag_list>
    A list of global tags that will be added to all telemetry packets sent to
    DogStatsD.

  -telemetry-prometheus-metrics
    Indicates whether the agent should make Prometheus formatted metrics available.
    Defaults to false.

  -telemetry-prometheus-retention-time=<dur>
    The time to retain Prometheus metrics before they are expired and untracked.

  -telemetry-circonus-api-token
    A valid API Token used to create/manage check. If provided, metric management
    is enabled.

  -telemetry-circonus-api-app
    The app name associated with API token. Defaults to nomad_autoscaler.

  -telemetry-circonus-api-url
    The base URL to use for contacting the Circonus API. Defaults to
    https://api.circonus.com/v2.

  -telemetry-circonus-submission-interval
    The interval at which metrics are submitted to Circonus. Defaults to 10s.

  -telemetry-circonus-submission-url
    The check.config.submission_url field from a previously created HTTPTRAP
    check.

  -telemetry-circonus-check-id
    The check id from a previously created HTTPTRAP check. The numeric portion
    of the check._cid field.

  -telemetry-circonus-check-force-metric-activation
    Force enabling metrics, as they are encountered, if the metric already exists
    and is NOT active. If check management is enabled, the default behavior is
    to add new metrics as they are encountered

  -telemetry-circonus-check-instance-id
    Uniquely identify the metrics coming from this agent. Defaults to hostname:app.

  -telemetry-circonus-check-search-tag
    A special tag that helps to narrow down the search results when neither a
    submission URL or check ID are provided. Defaults to service:app.

  -telemetry-circonus-check-tags
    A comma separated list of tags to apply to the check. The value of
    -telemetry-circonus-check-search-tag will always be added to the check.

  -telemetry-circonus-check-display-name
    The name used for the Circonus check that will be displayed in the UI. This
    defaults to the value of -telemetry-circonus-check-instance-id.

  -telemetry-circonus-broker-id
    The Circonus broker to use when creating a new check.

  -telemetry-circonus-broker-select-tag
    A tag which is used to select a broker ID when an explicit broker ID is not
    provided.
`
	return strings.TrimSpace(helpText)
}

// Synopsis should return a one-line, short synopsis of the command.
// This should be less than 50 characters ideally.
func (c *AgentCommand) Synopsis() string {
	return "Runs a Nomad autoscaler agent"
}

// Run should run the actual command with the given CLI instance and
// command-line arguments. It should return the exit status when it is
// finished.
//
// There are a handful of special exit codes this can return documented
// above that change behavior.
func (c *AgentCommand) Run(args []string) int {

	c.args = args

	parsedConfig, configPaths := c.readConfig()
	if parsedConfig == nil {
		fmt.Println("Run 'nomad-autoscaler agent --help' for more information.")
		return 1
	}

	// Create the agent logger.
	logger := hclog.NewInterceptLogger(&hclog.LoggerOptions{
		Name:       "agent",
		Level:      hclog.LevelFromString(parsedConfig.LogLevel),
		JSONFormat: parsedConfig.LogJson,
	})

	logger.Info("Starting Nomad Autoscaler agent")
	// Compile agent information for output later
	info := make(map[string]string)
	info["bind addrs"] = parsedConfig.HTTP.BindAddress
	info["log level"] = parsedConfig.LogLevel
	info["version"] = version.GetHumanVersion()
	info["plugins"] = parsedConfig.PluginDir
	info["policies"] = parsedConfig.Policy.Dir

	// Sort the keys for output
	infoKeys := make([]string, 0, len(info))
	for key := range info {
		infoKeys = append(infoKeys, key)
	}
	sort.Strings(infoKeys)

	// Agent configuration output
	padding := 18
	logger.Info("Nomad Autoscaler agent configuration:")
	logger.Info("")
	for _, k := range infoKeys {
		logger.Info(fmt.Sprintf(
			"%s%s: %s",
			strings.Repeat(" ", padding-len(k)),
			strings.Title(k),
			info[k]))
	}
	logger.Info("")
	// Output the header that the server has started
	logger.Info("Nomad Autoscaler agent started! Log data will stream in below:")

	// create and run agent and HTTP server
	c.agent = agent.NewAgent(parsedConfig, configPaths, logger)
	httpServer, err := agentHTTP.NewHTTPServer(
		parsedConfig.EnableDebug, parsedConfig.Telemetry.PrometheusMetrics, parsedConfig.HTTP, logger, c.agent)
	if err != nil {
		logger.Error("failed to setup HTTP getHealth server", "error", err)
		return 1
	}

	c.httpServer = httpServer
	go c.httpServer.Start()
	defer c.httpServer.Stop()

	if err := c.agent.Run(); err != nil {
		logger.Error("failed to start agent", "error", err)
		return 1
	}
	return 0
}

func (c *AgentCommand) readConfig() (*config.Agent, []string) {
	var configPath []string

	// cmdConfig is used to store any passed CLI flags.
	cmdConfig := &config.Agent{
<<<<<<< HEAD
		DynamicApplicationSizing: &config.DynamicApplicationSizing{},
		HTTP:                     &config.HTTP{},
		Nomad:                    &config.Nomad{},
		Policy:                   &config.Policy{},
		Telemetry:                &config.Telemetry{},
=======
		HTTP:       &config.HTTP{},
		Nomad:      &config.Nomad{},
		Policy:     &config.Policy{},
		PolicyEval: &config.PolicyEval{},
		Telemetry:  &config.Telemetry{},
>>>>>>> 0060c664
	}

	flags := flag.NewFlagSet("agent", flag.ContinueOnError)
	flags.Usage = func() { c.Help() }

	// Specify our top level CLI flags.
	flags.Var((*flaghelper.StringFlag)(&configPath), "config", "")
	flags.StringVar(&cmdConfig.LogLevel, "log-level", "", "")
	flags.BoolVar(&cmdConfig.LogJson, "log-json", false, "")
	flags.BoolVar(&cmdConfig.EnableDebug, "enable-debug", false, "")
	flags.StringVar(&cmdConfig.PluginDir, "plugin-dir", "", "")

	// Specify our Dynamic Application Sizing flags.
	flags.Var((flaghelper.FuncDurationVar)(func(d time.Duration) error {
		cmdConfig.DynamicApplicationSizing.EvaluateAfter = d
		return nil
	}), "das-evaluate-after", "")
	flags.Var((flaghelper.FuncDurationVar)(func(d time.Duration) error {
		cmdConfig.DynamicApplicationSizing.MetricsPreloadThreshold = d
		return nil
	}), "das-metrics-preload-threshold", "")
	flags.StringVar(&cmdConfig.DynamicApplicationSizing.NamespaceLabel, "das-namespace-label", "", "")
	flags.StringVar(&cmdConfig.DynamicApplicationSizing.JobLabel, "das-job-label", "", "")
	flags.StringVar(&cmdConfig.DynamicApplicationSizing.GroupLabel, "das-group-label", "", "")
	flags.StringVar(&cmdConfig.DynamicApplicationSizing.TaskLabel, "das-task-label", "", "")
	flags.StringVar(&cmdConfig.DynamicApplicationSizing.CPUMetric, "das-cpu-metric", "", "")
	flags.StringVar(&cmdConfig.DynamicApplicationSizing.MemoryMetric, "das-memory-metric", "", "")

	// Specify our HTTP bind flags.
	flags.StringVar(&cmdConfig.HTTP.BindAddress, "http-bind-address", "", "")
	flags.IntVar(&cmdConfig.HTTP.BindPort, "http-bind-port", 0, "")

	// Specify our Nomad client CLI flags.
	flags.StringVar(&cmdConfig.Nomad.Address, "nomad-address", "", "")
	flags.StringVar(&cmdConfig.Nomad.Region, "nomad-region", "", "")
	flags.StringVar(&cmdConfig.Nomad.Namespace, "nomad-namespace", "", "")
	flags.StringVar(&cmdConfig.Nomad.Token, "nomad-token", "", "")
	flags.StringVar(&cmdConfig.Nomad.HTTPAuth, "nomad-http-auth", "", "")
	flags.StringVar(&cmdConfig.Nomad.CACert, "nomad-ca-cert", "", "")
	flags.StringVar(&cmdConfig.Nomad.CAPath, "nomad-ca-path", "", "")
	flags.StringVar(&cmdConfig.Nomad.ClientCert, "nomad-client-cert", "", "")
	flags.StringVar(&cmdConfig.Nomad.ClientKey, "nomad-client-key", "", "")
	flags.StringVar(&cmdConfig.Nomad.TLSServerName, "nomad-tls-server-name", "", "")
	flags.BoolVar(&cmdConfig.Nomad.SkipVerify, "nomad-skip-verify", false, "")

	// Specify our Policy CLI flags.
	flags.StringVar(&cmdConfig.Policy.Dir, "policy-dir", "", "")
	flags.Var((flaghelper.FuncDurationVar)(func(d time.Duration) error {
		cmdConfig.Policy.DefaultCooldown = d
		return nil
	}), "policy-default-cooldown", "")
	flags.Var((flaghelper.FuncDurationVar)(func(d time.Duration) error {
		cmdConfig.Policy.DefaultEvaluationInterval = d
		return nil
	}), "policy-default-evaluation-interval", "")

	// Specify our Policy Eval flags.
	flags.IntVar(&cmdConfig.PolicyEval.DeliveryLimit, "policy-eval-delivery-limit", 0, "")
	flags.Var((flaghelper.FuncDurationVar)(func(d time.Duration) error {
		cmdConfig.PolicyEval.AckTimeout = d
		return nil
	}), "policy-eval-ack-timeout", "")
	flags.Var((flaghelper.FuncMapStringIngVar)(func(m map[string]int) error {
		cmdConfig.PolicyEval.Workers = m
		return nil
	}), "policy-eval-workers", "")

	// Specify our Telemetry CLI flags.
	flags.BoolVar(&cmdConfig.Telemetry.DisableHostname, "telemetry-disable-hostname", false, "")
	flags.BoolVar(&cmdConfig.Telemetry.EnableHostnameLabel, "telemetry-enable-hostname-label", false, "")
	flags.Var((flaghelper.FuncDurationVar)(func(d time.Duration) error {
		cmdConfig.Telemetry.CollectionInterval = d
		return nil
	}), "telemetry-collection-interval", "")
	flags.StringVar(&cmdConfig.Telemetry.StatsiteAddr, "telemetry-statsite-address", "", "")
	flags.StringVar(&cmdConfig.Telemetry.StatsdAddr, "telemetry-statsd-address", "", "")
	flags.StringVar(&cmdConfig.Telemetry.DogStatsDAddr, "telemetry-dogstatsd-address", "", "")
	flags.Var((*flaghelper.StringFlag)(&cmdConfig.Telemetry.DogStatsDTags), "telemetry-dogstatsd-tags", "")
	flags.BoolVar(&cmdConfig.Telemetry.PrometheusMetrics, "telemetry-prometheus-metrics", false, "")
	flags.Var((flaghelper.FuncDurationVar)(func(d time.Duration) error {
		cmdConfig.Telemetry.PrometheusRetentionTime = d
		return nil
	}), "telemetry-prometheus-retention-time", "")
	flags.StringVar(&cmdConfig.Telemetry.CirconusAPIToken, "telemetry-circonus-api-token", "", "")
	flags.StringVar(&cmdConfig.Telemetry.CirconusAPIApp, "telemetry-circonus-api-app", "", "")
	flags.StringVar(&cmdConfig.Telemetry.CirconusAPIURL, "telemetry-circonus-api-url", "", "")
	flags.StringVar(&cmdConfig.Telemetry.CirconusSubmissionInterval, "telemetry-circonus-submission-interval", "", "")
	flags.StringVar(&cmdConfig.Telemetry.CirconusCheckSubmissionURL, "telemetry-circonus-submission-url", "", "")
	flags.StringVar(&cmdConfig.Telemetry.CirconusCheckID, "telemetry-circonus-check-id", "", "")
	flags.StringVar(&cmdConfig.Telemetry.CirconusCheckForceMetricActivation, "telemetry-circonus-check-force-metric-activation", "", "")
	flags.StringVar(&cmdConfig.Telemetry.CirconusCheckInstanceID, "telemetry-circonus-check-instance-id", "", "")
	flags.StringVar(&cmdConfig.Telemetry.CirconusCheckSearchTag, "telemetry-circonus-check-search-tag", "", "")
	flags.StringVar(&cmdConfig.Telemetry.CirconusCheckTags, "telemetry-circonus-check-tags", "", "")
	flags.StringVar(&cmdConfig.Telemetry.CirconusCheckDisplayName, "telemetry-circonus-check-display-name", "", "")
	flags.StringVar(&cmdConfig.Telemetry.CirconusBrokerID, "telemetry-circonus-broker-id", "", "")
	flags.StringVar(&cmdConfig.Telemetry.CirconusBrokerSelectTag, "telemetry-circonus-broker-select-tag", "", "")

	if err := flags.Parse(c.args); err != nil {
		return nil, configPath
	}

	fileConfig, err := config.LoadPaths(configPath)
	if err != nil {
		fmt.Printf("%s\n", err)
		return nil, configPath
	}

	return fileConfig.Merge(cmdConfig), configPath
}<|MERGE_RESOLUTION|>--- conflicted
+++ resolved
@@ -304,19 +304,12 @@
 
 	// cmdConfig is used to store any passed CLI flags.
 	cmdConfig := &config.Agent{
-<<<<<<< HEAD
 		DynamicApplicationSizing: &config.DynamicApplicationSizing{},
 		HTTP:                     &config.HTTP{},
 		Nomad:                    &config.Nomad{},
 		Policy:                   &config.Policy{},
+		PolicyEval:               &config.PolicyEval{},
 		Telemetry:                &config.Telemetry{},
-=======
-		HTTP:       &config.HTTP{},
-		Nomad:      &config.Nomad{},
-		Policy:     &config.Policy{},
-		PolicyEval: &config.PolicyEval{},
-		Telemetry:  &config.Telemetry{},
->>>>>>> 0060c664
 	}
 
 	flags := flag.NewFlagSet("agent", flag.ContinueOnError)
